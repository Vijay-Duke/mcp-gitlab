--- conflicted
+++ resolved
@@ -460,7 +460,6 @@
         return {"events": events, "user": user, "pagination": pagination}
 
     @retry_on_error()
-<<<<<<< HEAD
     def get_current_user(self) -> Dict[str, Any]:
         """Get the currently authenticated user.
         
@@ -543,8 +542,6 @@
             return self.get_user_by_username(username)
 
     @retry_on_error()
-=======
->>>>>>> 54c493de
     def list_groups(
         self,
         search: Optional[str] = None,
@@ -552,7 +549,6 @@
         per_page: int = DEFAULT_PAGE_SIZE,
         page: int = 1,
     ) -> Dict[str, Any]:
-<<<<<<< HEAD
         """List accessible groups.
         
         Args:
@@ -564,9 +560,6 @@
         Returns:
             Dictionary with groups list and pagination info
         """
-=======
-        """List accessible groups."""
->>>>>>> 54c493de
         kwargs = {
             "get_all": False,
             "per_page": min(per_page, MAX_PAGE_SIZE),
@@ -605,7 +598,6 @@
     
     @retry_on_error()
     def get_group(self, group_id: str, with_projects: bool = False) -> Dict[str, Any]:
-<<<<<<< HEAD
         """Get group details.
         
         Args:
@@ -615,9 +607,6 @@
         Returns:
             Dictionary with group information
         """
-=======
-        """Get group details."""
->>>>>>> 54c493de
         group = self.gl.groups.get(group_id)
         
         result = {
@@ -634,17 +623,11 @@
             "lfs_enabled": getattr(group, "lfs_enabled", False),
             "request_access_enabled": getattr(group, "request_access_enabled", True),
             "full_name": getattr(group, "full_name", None),
-<<<<<<< HEAD
             "projects_count": getattr(group, "statistics", {}).get("projects", 0) if hasattr(group, "statistics") else 0,
         }
         
         if with_projects:
             # Get first page of projects
-=======
-        }
-        
-        if with_projects:
->>>>>>> 54c493de
             projects_response = self.list_group_projects(group_id, per_page=20, page=1)
             result["projects"] = projects_response.get("projects", [])
             result["projects_pagination"] = projects_response.get("pagination", {})
@@ -660,7 +643,6 @@
         per_page: int = DEFAULT_PAGE_SIZE,
         page: int = 1,
     ) -> Dict[str, Any]:
-<<<<<<< HEAD
         """List projects within a group.
         
         Args:
@@ -673,9 +655,6 @@
         Returns:
             Dictionary with projects list and pagination info
         """
-=======
-        """List projects within a group."""
->>>>>>> 54c493de
         group = self.gl.groups.get(group_id)
         
         kwargs = {
@@ -703,8 +682,6 @@
             "group_id": group_id,
         }
 
-<<<<<<< HEAD
-=======
     @staticmethod
     def _snippet_to_dict(snippet: Any) -> Dict[str, Any]:
         """Convert snippet object to dictionary"""
@@ -1024,7 +1001,6 @@
             "scope": scope,
         }
 
->>>>>>> 54c493de
     @retry_on_error()
     def summarize_issue(self, project_id: str, issue_iid: int, max_length: int = 500) -> Dict[str, Any]:
         """Generate an AI-friendly summary of an issue.
