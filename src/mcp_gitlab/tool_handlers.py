--- conflicted
+++ resolved
@@ -14,14 +14,10 @@
     TOOL_LIST_USER_EVENTS, TOOL_LIST_COMMITS,
     TOOL_LIST_REPOSITORY_TREE, TOOL_LIST_TAGS, TOOL_LIST_RELEASES,
     TOOL_LIST_PROJECT_MEMBERS, TOOL_LIST_PROJECT_HOOKS,
-<<<<<<< HEAD
     TOOL_GET_CURRENT_USER, TOOL_GET_USER,
-    TOOL_LIST_GROUPS, TOOL_GET_GROUP, TOOL_LIST_GROUP_PROJECTS
-=======
     TOOL_LIST_GROUPS, TOOL_GET_GROUP, TOOL_LIST_GROUP_PROJECTS,
     TOOL_LIST_SNIPPETS, TOOL_GET_SNIPPET, TOOL_CREATE_SNIPPET, TOOL_UPDATE_SNIPPET,
     TOOL_LIST_PIPELINE_JOBS, TOOL_DOWNLOAD_JOB_ARTIFACT, TOOL_LIST_PROJECT_JOBS
->>>>>>> 54c493de
 )
 
 logger = logging.getLogger(__name__)
@@ -510,8 +506,6 @@
     return client.batch_operations(project_id, operations, stop_on_error)
 
 
-<<<<<<< HEAD
-=======
 # Snippets handlers
 def handle_list_snippets(client: GitLabClient, arguments: Optional[Dict[str, Any]]) -> Dict[str, Any]:
     """Handle listing project snippets"""
@@ -570,7 +564,6 @@
     )
 
 
->>>>>>> 54c493de
 # Group handlers
 def handle_list_groups(client: GitLabClient, arguments: Optional[Dict[str, Any]]) -> Dict[str, Any]:
     """Handle listing groups"""
@@ -607,8 +600,6 @@
     )
 
 
-<<<<<<< HEAD
-=======
 # Job and Artifact handlers
 def handle_list_pipeline_jobs(client: GitLabClient, arguments: Optional[Dict[str, Any]]) -> Dict[str, Any]:
     """Handle listing jobs in a pipeline"""
@@ -638,8 +629,6 @@
     
     return client.list_project_jobs(project_id, scope=scope, per_page=per_page, page=page)
 
-
->>>>>>> 54c493de
 # Tool handler mapping
 TOOL_HANDLERS = {
     TOOL_LIST_PROJECTS: handle_list_projects,
@@ -712,8 +701,6 @@
     TOOL_LIST_GROUPS: handle_list_groups,
     TOOL_GET_GROUP: handle_get_group,
     TOOL_LIST_GROUP_PROJECTS: handle_list_group_projects,
-<<<<<<< HEAD
-=======
     
     # Snippets handlers
     TOOL_LIST_SNIPPETS: handle_list_snippets,
@@ -725,5 +712,4 @@
     TOOL_LIST_PIPELINE_JOBS: handle_list_pipeline_jobs,
     TOOL_DOWNLOAD_JOB_ARTIFACT: handle_download_job_artifact,
     TOOL_LIST_PROJECT_JOBS: handle_list_project_jobs,
->>>>>>> 54c493de
 }